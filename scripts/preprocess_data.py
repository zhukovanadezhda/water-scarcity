"""
Script for processing and preparing groundwater prediction data.

This script is designed to process large CSV files containing meteorological
and hydrogeological data. It handles missing values, performs feature
engineering, and prepares the data for model training. The data processing
is done in chunks to efficiently handle large datasets.

Functions:
    1. filter_and_impute_missing_values: Filters columns with excessive missing
       values and imputes missing values for numeric columns with the median.
    2. process_data_in_chunks: Processes the dataset in chunks, drops
       unnecessary columns, handles time series data, and separates features
       and target (only for training data).
    3. create_features: Generates new features such as time-based features,
       lag features, interaction features, and more for predictive modeling.
    4. main: The main function that orchestrates the entire data loading,
       processing, feature engineering, and preparation for modeling.

Usage:
    To run the script, simply execute it from the command line:

    python preprocess_data.py --path <data_file_path> [--is_train]

    --path: Path to the CSV data file (training or test).
    --is_train: Flag to indicate training data (with target column).

    It processes both training and test data, applies filtering and imputation
    for missing values, and creates features.
"""

import pandas as pd
import numpy as np
from tqdm import tqdm
import argparse


def filter_and_impute_missing_values(
    X: pd.DataFrame,
    missing_threshold: float = 0.8
    ) -> pd.DataFrame:
    """
    Filters out columns with more missing values than the specified threshold
    and imputes missing values with the median for numeric columns.

    Parameters:
    - X (pd.DataFrame): The feature DataFrame.
    - missing_threshold (float): The threshold for the maximum allowed missing
                                 values in a column (default is 0.8).

    Returns:
    - X (pd.DataFrame): The filtered and imputed DataFrame.
    """
    # Filter columns with missing values above the threshold
    cols_to_drop = X.columns[X.isna().mean() > missing_threshold]
    X.drop(columns=cols_to_drop, inplace=True)

    # Impute missing values with the median for numeric columns
    numeric_cols = X.select_dtypes(include=['number']).columns
    X[numeric_cols] = X[numeric_cols].fillna(X[numeric_cols].median())

    return X


def process_data_in_chunks(
    path: str,
    n: int,
    columns_to_exclude: list = None,
    is_train: bool = True
    ) -> (pd.DataFrame, pd.Series):
    """
    Processes a CSV file in chunks, selects every n-th row,
    converts `meteo_date` to datetime, removes categorical variables,
    and separates features (X) from target (y) if the dataset is for training.

    Parameters:
    - path (str): The path to the CSV file.
    - n (int): The interval for selecting every n-th row.
    - columns_to_exclude (list): Columns to exclude from the dataset.
    - is_train (bool): Flag to indicate if the data is training.

    Returns:
    - X (pd.DataFrame): The features DataFrame after processing.
    - y (pd.Series or None): The target `piezo_groundwater_level_category` if
                             training data, else None for test data.
    """
    # Read the data in chunks
    data = pd.read_csv(path, index_col=0, chunksize=200_000, low_memory=False)

    chunks_X = []
    chunks_y = []

    for chunk in tqdm(data):
        # Drop columns to exclude
        if columns_to_exclude:
            chunk.drop(columns=columns_to_exclude, inplace=True)

        # Select every n-th row
        if is_train:
            chunk = chunk.iloc[::n, :]

        # Separate features (X) and target (y) for training
        X = chunk.drop(
            columns=['piezo_groundwater_level_category'],
            errors='ignore'
            )
        y = chunk['piezo_groundwater_level_category'] if is_train else None

        # Convert 'meteo_date' to datetime format
        if 'meteo_date' in X.columns:
            X['meteo_date'] = pd.to_datetime(X['meteo_date'], errors='coerce')

        # Remove categorical columns (excluding 'meteo_date')
        categorical_cols = X.select_dtypes(include=['object']).columns
        categorical_cols = categorical_cols[categorical_cols != 'meteo_date']
        X.drop(columns=categorical_cols, inplace=True)

        # Append processed chunks of X and y to the lists
        chunks_X.append(X)
        if is_train:
            chunks_y.append(y)

    # Concatenate all chunks back into a single DataFrame
    X = pd.concat(chunks_X, ignore_index=True)
    y = pd.concat(chunks_y, ignore_index=True) if is_train else None

    return X, y


def create_features(df: pd.DataFrame) -> pd.DataFrame:
    """
    Creates new features from the existing DataFrame.
    Features include: date-based features, lag features, rolling averages,
    interaction features, temperature range, evapotranspiration to rainfall
    ratio, and altitude difference.

    Parameters:
    - df (pd.DataFrame): The input DataFrame containing features to transform.

    Returns:
    - df (pd.DataFrame): The DataFrame with new features created.
    """

    # Extract date-based features
    df['day'] = df['meteo_date'].dt.day
    df['month'] = df['meteo_date'].dt.month
    df['quarter'] = df['meteo_date'].dt.quarter
    df['year'] = df['meteo_date'].dt.year

    # Drop the 'meteo_date' column
    df.drop(columns=['meteo_date'], inplace=True)

    # sin/cos transformation of date-based features
    df['day_sin'] = df['day'].apply(lambda x: np.sin(2 * np.pi * x / 31))
    df['day_cos'] = df['day'].apply(lambda x: np.cos(2 * np.pi * x / 31))
    df['month_sin'] = df['month'].apply(lambda x: np.sin(2 * np.pi * x / 12))
    df['month_cos'] = df['month'].apply(lambda x: np.cos(2 * np.pi * x / 12))
    df['quarter_sin'] = df['quarter'].apply(lambda x: np.sin(2 * np.pi * x / 4))
    df['quarter_cos'] = df['quarter'].apply(lambda x: np.cos(2 * np.pi * x / 4))

    # Lag features (lag of 1 year)
    df['meteo_temperature_avg_lag_1'] = df['meteo_temperature_avg'].shift(
        250 * 365
    )
    df['meteo_rain_height_lag_1'] = df['meteo_rain_height'].shift(250 * 365)

    # Rolling average (7-day window)
    rolling_window = 7 * 250
    df['meteo_temperature_avg_rolling_mean_7'] = df[ 
        'meteo_temperature_avg'
    ].rolling(window=rolling_window).mean()

    df['meteo_rain_height_rolling_sum_7'] = df[
        'meteo_rain_height'
    ].rolling(window=rolling_window).sum()

    # Interaction features
    df['temperature_wind_interaction'] = (
        df['meteo_temperature_avg'] * df['meteo_wind_speed_avg_10m']
    )
    df['humidity_rain_interaction'] = (
        df['meteo_humidity_avg'] * df['meteo_rain_height']
    )

    # Maximum/Minimum Temperature Range
    df['temperature_range'] = (
        df['meteo_temperature_max'] - df['meteo_temperature_min']
    )

    # Evapotranspiration to Rainfall Ratio
    df['evapotranspiration_to_rain_ratio'] = (
        df['meteo_evapotranspiration_grid'] / (df['meteo_rain_height'] + 1)
    )

    # Altitude Difference (Piezo vs Meteo)
    df['altitude_difference'] = (
        df['piezo_station_altitude'] - df['meteo_altitude']
    )

    # Cumulative Rainfall (30 days)
    df['cumulative_rainfall_30_days'] = df[
        'meteo_rain_height'
    ].rolling(window=30 * 250).sum()

    # Fill missing values with the median
    df.fillna(df.median(), inplace=True)

    return df

def scale_features(df: pd.DataFrame) -> pd.DataFrame:
    """
    Scales the features in the DataFrame using the provided StandardScaler.
    
    Parameters:
    - df (pd.DataFrame): The input DataFrame containing features to scale.
    
    Returns:
    - df (pd.DataFrame): The DataFrame with scaled features.
    """
    # Select only numeric columns for scaling
    scaler = StandardScaler()
    numeric_cols = df.select_dtypes(include=['number']).columns
    df[numeric_cols] = scaler.transform(df[numeric_cols])
    
    return df

def encode_lables(y_train: pd.DataFrame) -> pd.DataFrame:
    """
    Encodes categorical features in the DataFrame using one-hot encoding.
    
    Parameters:
    - df (pd.DataFrame): The input DataFrame containing features to encode.
    
    Returns:
    - df (pd.DataFrame): The DataFrame with encoded categorical features.
    """
    # Extract the target column
    y_train = y_train['piezo_groundwater_level_category']

    # Map the target labels to numerical values
    mapping = {
        'Very Low': 0,
        'Low': 1,
        'Average': 2,
        'High': 3,
        'Very High': 4
    }
    y_train = y_train.map(mapping)

    return y_train


def main():
    """
    Main function for data loading, processing, and feature engineering.
    """
    # Set up argument parsing
    parser = argparse.ArgumentParser(
        description='Process groundwater prediction data.'
        )

    parser.add_argument('--path',
                        type=str,
                        help='Path to the CSV data file (train or test).')
    parser.add_argument('--is_train',
                        action='store_true',
                        help='Flag to indicate training data (with target).')

    args = parser.parse_args()

    # Columns to exclude during processing
    columns_to_exclude = [
        "piezo_station_update_date", "piezo_station_department_code",
        "piezo_station_department_name", "piezo_continuity_code",
        "piezo_station_bdlisa_codes", "piezo_station_bss_code",
        "piezo_station_commune_name", "piezo_station_bss_id",
        "piezo_station_pe_label", "piezo_bss_code", "piezo_producer_code",
        "piezo_producer_name", "meteo_name", "meteo_id", "hydro_station_code",
        "prelev_structure_code_0", "prelev_structure_code_1", 
        "prelev_structure_code_2", "piezo_measure_nature_code", 
        "meteo_DRR", "piezo_measure_nature_name", "hydro_method_code"
    ]

    # Process the data in chunks
    X, y = process_data_in_chunks(
        path=args.path,
        n=10,
        columns_to_exclude=columns_to_exclude,
        is_train=args.is_train
    )

    # Apply missing value filtering and imputation
    X = filter_and_impute_missing_values(X, missing_threshold=0.8)

    # Apply feature engineering
    X = create_features(X)

<<<<<<< HEAD
    # Scale features
    X = scale_features(X)

    # Encode labels
    if args.is_train:
        y = encode_lables(y)
    
=======
>>>>>>> d5662d02
    # Save the processed data to CSV files
    if args.is_train:
        y.to_csv("data/y_train.csv", index=False)
        X.to_csv("data/X_train.csv", index=False)
    else:
        X.to_csv("data/X_test.csv", index=False)

    print(f"Data saved for {'training' if args.is_train else 'testing'}.")


if __name__ == "__main__":
    main()<|MERGE_RESOLUTION|>--- conflicted
+++ resolved
@@ -295,7 +295,6 @@
     # Apply feature engineering
     X = create_features(X)
 
-<<<<<<< HEAD
     # Scale features
     X = scale_features(X)
 
@@ -303,8 +302,7 @@
     if args.is_train:
         y = encode_lables(y)
     
-=======
->>>>>>> d5662d02
+
     # Save the processed data to CSV files
     if args.is_train:
         y.to_csv("data/y_train.csv", index=False)
